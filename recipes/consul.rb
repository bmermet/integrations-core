include_recipe 'datadog::dd-agent'

# Monitor consul
#
# Assuming you have a consul instance on a given server, you will need to set
# up the following attributes at some point in your Chef run, in either
# a role or another cookbook.
#
# Note that the Agent only supports monitoring one Consul instance
#
# A few explanatory words:
#  - `catalog_checks`: Whether to perform checks against the Consul service Catalog
#  - `new_leader_checks`: Whether to enable new leader checks from this agent
#     Note: if this is set on multiple agents in the same cluster
#     you will receive one event per leader change per agent
#  - `service_whitelist`: Services to restrict catalog querying to
#    The default settings query up to 50 services. So if you have more than
#    this many in your Consul service catalog, you will want to fill in the
#    whitelist
#
# node['datadog']['consul']['instances'] = [
#   {
#     'url'               => 'http://localhost:8500',
#     'new_leader_checks' => false,
#     'catalog_checks'    => false,
#     'service_whitelist' => [],
#     'tags'              => [node.chef_environment]
#   }
# ]

datadog_monitor 'consul' do
  instances node['datadog']['consul']['instances']
<<<<<<< HEAD
  logs node['datadog']['consul']['logs']
=======
  action :add
  notifies :restart, 'service[datadog-agent]' if node['datadog']['agent_start']
>>>>>>> e505416e
end<|MERGE_RESOLUTION|>--- conflicted
+++ resolved
@@ -30,10 +30,7 @@
 
 datadog_monitor 'consul' do
   instances node['datadog']['consul']['instances']
-<<<<<<< HEAD
   logs node['datadog']['consul']['logs']
-=======
   action :add
   notifies :restart, 'service[datadog-agent]' if node['datadog']['agent_start']
->>>>>>> e505416e
 end