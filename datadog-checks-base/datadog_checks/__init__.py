--- conflicted
+++ resolved
@@ -1,12 +1,9 @@
 # (C) Datadog, Inc. 2018
 # All rights reserved
 # Licensed under a 3-clause BSD style license (see LICENSE)
-<<<<<<< HEAD
 from .__about__ import __version__
 
 __all__ = [
     '__version__'
 ]
-=======
-__path__ = __import__('pkgutil').extend_path(__path__, __name__)
->>>>>>> 258855c7
+__path__ = __import__('pkgutil').extend_path(__path__, __name__)